//! "Hooks" provide a way for `tcx` functionality to be provided by some downstream crate without
//! everything in rustc having to depend on that crate. This is somewhat similar to queries, but
//! queries come with a lot of machinery for caching and incremental compilation, whereas hooks are
//! just plain function pointers without any of the query magic.

use crate::mir;
use crate::query::TyCtxtAt;
use crate::ty::{Ty, TyCtxt};
use rustc_hir::def_id::{DefId, DefPathHash};
use rustc_session::StableCrateId;
use rustc_span::def_id::{CrateNum, LocalDefId};
use rustc_span::{ExpnHash, ExpnId, DUMMY_SP};

macro_rules! declare_hooks {
    ($($(#[$attr:meta])*hook $name:ident($($arg:ident: $K:ty),*) -> $V:ty;)*) => {

        impl<'tcx> TyCtxt<'tcx> {
            $(
            $(#[$attr])*
            #[inline(always)]
            pub fn $name(self, $($arg: $K,)*) -> $V
            {
                self.at(DUMMY_SP).$name($($arg,)*)
            }
            )*
        }

        impl<'tcx> TyCtxtAt<'tcx> {
            $(
            $(#[$attr])*
            #[inline(always)]
            #[instrument(level = "debug", skip(self), ret)]
            pub fn $name(self, $($arg: $K,)*) -> $V
            {
                (self.tcx.hooks.$name)(self, $($arg,)*)
            }
            )*
        }

        pub struct Providers {
            $(pub $name: for<'tcx> fn(
                TyCtxtAt<'tcx>,
                $($arg: $K,)*
            ) -> $V,)*
        }

        impl Default for Providers {
            fn default() -> Self {
                Providers {
                    $($name: |_, $($arg,)*| default_hook(stringify!($name), &($($arg,)*))),*
                }
            }
        }

        impl Copy for Providers {}
        impl Clone for Providers {
            fn clone(&self) -> Self { *self }
        }
    };
}

declare_hooks! {
    /// Tries to destructure an `mir::Const` ADT or array into its variant index
    /// and its field values. This should only be used for pretty printing.
    hook try_destructure_mir_constant_for_user_output(val: mir::ConstValue<'tcx>, ty: Ty<'tcx>) -> Option<mir::DestructuredConstant<'tcx>>;

    /// Getting a &core::panic::Location referring to a span.
    hook const_caller_location(file: rustc_span::Symbol, line: u32, col: u32) -> mir::ConstValue<'tcx>;

    /// Returns `true` if this def is a function-like thing that is eligible for
    /// coverage instrumentation under `-Cinstrument-coverage`.
    ///
    /// (Eligible functions might nevertheless be skipped for other reasons.)
    hook is_eligible_for_coverage(key: LocalDefId) -> bool;

    /// Create the MIR for a given `DefId` - this includes
    /// unreachable code.
    /// You do not want to call this yourself, instead use the cached version
    /// via `mir_built`
    hook build_mir(key: LocalDefId) -> mir::Body<'tcx>;

    /// Imports all `SourceFile`s from the given crate into the current session.
    /// This normally happens automatically when we decode a `Span` from
    /// that crate's metadata - however, the incr comp cache needs
    /// to trigger this manually when decoding a foreign `Span`
    hook import_source_files(key: CrateNum) -> ();

    hook expn_hash_to_expn_id(
        cnum: CrateNum,
        index_guess: u32,
        hash: ExpnHash
    ) -> ExpnId;

    /// Converts a `DefPathHash` to its corresponding `DefId` in the current compilation
    /// session, if it still exists. This is used during incremental compilation to
    /// turn a deserialized `DefPathHash` into its current `DefId`.
    /// Will fetch a DefId from a DefPathHash for a foreign crate.
    hook def_path_hash_to_def_id_extern(hash: DefPathHash, stable_crate_id: StableCrateId) -> DefId;
<<<<<<< HEAD

    /// Create a THIR tree for debugging.
    hook thir_tree(key: LocalDefId) -> String;

    /// Create a list-like THIR representation for debugging.
    hook thir_flat(key: LocalDefId) -> String;
=======
}

#[cold]
fn default_hook(name: &str, args: &dyn std::fmt::Debug) -> ! {
    bug!(
        "`tcx.{name}{args:?}` cannot be called as `{name}` was never assigned to a provider function"
    )
>>>>>>> 780dfb80
}<|MERGE_RESOLUTION|>--- conflicted
+++ resolved
@@ -96,14 +96,12 @@
     /// turn a deserialized `DefPathHash` into its current `DefId`.
     /// Will fetch a DefId from a DefPathHash for a foreign crate.
     hook def_path_hash_to_def_id_extern(hash: DefPathHash, stable_crate_id: StableCrateId) -> DefId;
-<<<<<<< HEAD
 
     /// Create a THIR tree for debugging.
     hook thir_tree(key: LocalDefId) -> String;
 
     /// Create a list-like THIR representation for debugging.
     hook thir_flat(key: LocalDefId) -> String;
-=======
 }
 
 #[cold]
@@ -111,5 +109,4 @@
     bug!(
         "`tcx.{name}{args:?}` cannot be called as `{name}` was never assigned to a provider function"
     )
->>>>>>> 780dfb80
 }