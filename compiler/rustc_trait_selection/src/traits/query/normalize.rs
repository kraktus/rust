//! Code for the 'normalization' query. This consists of a wrapper
//! which folds deeply, invoking the underlying
//! `normalize_projection_ty` query when it encounters projections.

use crate::infer::at::At;
use crate::infer::canonical::OriginalQueryValues;
use crate::infer::{InferCtxt, InferOk};
use crate::traits::error_reporting::InferCtxtExt;
use crate::traits::project::{needs_normalization, BoundVarReplacer, PlaceholderReplacer};
use crate::traits::{Obligation, ObligationCause, PredicateObligation, Reveal};
use rustc_data_structures::sso::SsoHashMap;
use rustc_data_structures::stack::ensure_sufficient_stack;
use rustc_infer::traits::Normalized;
use rustc_middle::ty::fold::{FallibleTypeFolder, TypeFoldable, TypeSuperFoldable};
use rustc_middle::ty::visit::{TypeSuperVisitable, TypeVisitable};
use rustc_middle::ty::{self, Ty, TyCtxt, TypeVisitor};

use std::ops::ControlFlow;

use super::NoSolution;

pub use rustc_middle::traits::query::NormalizationResult;

pub trait AtExt<'tcx> {
    fn normalize<T>(&self, value: T) -> Result<Normalized<'tcx, T>, NoSolution>
    where
        T: TypeFoldable<'tcx>;
}

impl<'cx, 'tcx> AtExt<'tcx> for At<'cx, 'tcx> {
    /// Normalize `value` in the context of the inference context,
    /// yielding a resulting type, or an error if `value` cannot be
    /// normalized. If you don't care about regions, you should prefer
    /// `normalize_erasing_regions`, which is more efficient.
    ///
    /// If the normalization succeeds and is unambiguous, returns back
    /// the normalized value along with various outlives relations (in
    /// the form of obligations that must be discharged).
    ///
    /// N.B., this will *eventually* be the main means of
    /// normalizing, but for now should be used only when we actually
    /// know that normalization will succeed, since error reporting
    /// and other details are still "under development".
    fn normalize<T>(&self, value: T) -> Result<Normalized<'tcx, T>, NoSolution>
    where
        T: TypeFoldable<'tcx>,
    {
        debug!(
            "normalize::<{}>(value={:?}, param_env={:?}, cause={:?})",
            std::any::type_name::<T>(),
            value,
            self.param_env,
            self.cause,
        );
        if !needs_normalization(&value, self.param_env.reveal()) {
            return Ok(Normalized { value, obligations: vec![] });
        }

        let mut normalizer = QueryNormalizer {
            infcx: self.infcx,
            cause: self.cause,
            param_env: self.param_env,
            obligations: vec![],
            cache: SsoHashMap::new(),
            anon_depth: 0,
            universes: vec![],
        };

        // This is actually a consequence by the way `normalize_erasing_regions` works currently.
        // Because it needs to call the `normalize_generic_arg_after_erasing_regions`, it folds
        // through tys and consts in a `TypeFoldable`. Importantly, it skips binders, leaving us
        // with trying to normalize with escaping bound vars.
        //
        // Here, we just add the universes that we *would* have created had we passed through the binders.
        //
        // We *could* replace escaping bound vars eagerly here, but it doesn't seem really necessary.
        // The rest of the code is already set up to be lazy about replacing bound vars,
        // and only when we actually have to normalize.
        if value.has_escaping_bound_vars() {
            let mut max_visitor =
                MaxEscapingBoundVarVisitor { outer_index: ty::INNERMOST, escaping: 0 };
            value.visit_with(&mut max_visitor);
            if max_visitor.escaping > 0 {
                normalizer.universes.extend((0..max_visitor.escaping).map(|_| None));
            }
        }
        let result = value.try_fold_with(&mut normalizer);
        info!(
            "normalize::<{}>: result={:?} with {} obligations",
            std::any::type_name::<T>(),
            result,
            normalizer.obligations.len(),
        );
        debug!(
            "normalize::<{}>: obligations={:?}",
            std::any::type_name::<T>(),
            normalizer.obligations,
        );
        result.map(|value| Normalized { value, obligations: normalizer.obligations })
    }
}

// Visitor to find the maximum escaping bound var
struct MaxEscapingBoundVarVisitor {
    // The index which would count as escaping
    outer_index: ty::DebruijnIndex,
    escaping: usize,
}

impl<'tcx> TypeVisitor<'tcx> for MaxEscapingBoundVarVisitor {
    fn visit_binder<T: TypeVisitable<'tcx>>(
        &mut self,
        t: &ty::Binder<'tcx, T>,
    ) -> ControlFlow<Self::BreakTy> {
        self.outer_index.shift_in(1);
        let result = t.super_visit_with(self);
        self.outer_index.shift_out(1);
        result
    }

    #[inline]
    fn visit_ty(&mut self, t: Ty<'tcx>) -> ControlFlow<Self::BreakTy> {
        if t.outer_exclusive_binder() > self.outer_index {
            self.escaping = self
                .escaping
                .max(t.outer_exclusive_binder().as_usize() - self.outer_index.as_usize());
        }
        ControlFlow::CONTINUE
    }

    #[inline]
    fn visit_region(&mut self, r: ty::Region<'tcx>) -> ControlFlow<Self::BreakTy> {
        match *r {
            ty::ReLateBound(debruijn, _) if debruijn > self.outer_index => {
                self.escaping =
                    self.escaping.max(debruijn.as_usize() - self.outer_index.as_usize());
            }
            _ => {}
        }
        ControlFlow::CONTINUE
    }

    fn visit_const(&mut self, ct: ty::Const<'tcx>) -> ControlFlow<Self::BreakTy> {
        match ct.kind() {
            ty::ConstKind::Bound(debruijn, _) if debruijn >= self.outer_index => {
                self.escaping =
                    self.escaping.max(debruijn.as_usize() - self.outer_index.as_usize());
                ControlFlow::CONTINUE
            }
            _ => ct.super_visit_with(self),
        }
    }
}

struct QueryNormalizer<'cx, 'tcx> {
    infcx: &'cx InferCtxt<'cx, 'tcx>,
    cause: &'cx ObligationCause<'tcx>,
    param_env: ty::ParamEnv<'tcx>,
    obligations: Vec<PredicateObligation<'tcx>>,
    cache: SsoHashMap<Ty<'tcx>, Ty<'tcx>>,
    anon_depth: usize,
    universes: Vec<Option<ty::UniverseIndex>>,
}

impl<'cx, 'tcx> FallibleTypeFolder<'tcx> for QueryNormalizer<'cx, 'tcx> {
    type Error = NoSolution;

    fn tcx<'c>(&'c self) -> TyCtxt<'tcx> {
        self.infcx.tcx
    }

    fn try_fold_binder<T: TypeFoldable<'tcx>>(
        &mut self,
        t: ty::Binder<'tcx, T>,
    ) -> Result<ty::Binder<'tcx, T>, Self::Error> {
        self.universes.push(None);
        let t = t.try_super_fold_with(self);
        self.universes.pop();
        t
    }

    #[instrument(level = "debug", skip(self))]
    fn try_fold_ty(&mut self, ty: Ty<'tcx>) -> Result<Ty<'tcx>, Self::Error> {
        if !needs_normalization(&ty, self.param_env.reveal()) {
            return Ok(ty);
        }

        if let Some(ty) = self.cache.get(&ty) {
            return Ok(*ty);
        }

        // See note in `rustc_trait_selection::traits::project` about why we
        // wait to fold the substs.

        // Wrap this in a closure so we don't accidentally return from the outer function
        let res = (|| match *ty.kind() {
            // This is really important. While we *can* handle this, this has
            // severe performance implications for large opaque types with
            // late-bound regions. See `issue-88862` benchmark.
            ty::Opaque(def_id, substs) => {
                // Only normalize `impl Trait` outside of type inference, usually in codegen.
                match self.param_env.reveal() {
                    Reveal::UserFacing => ty.try_super_fold_with(self),

                    Reveal::All => {
                        let substs = substs.try_fold_with(self)?;
                        let recursion_limit = self.tcx().recursion_limit();
                        if !recursion_limit.value_within_limit(self.anon_depth) {
                            let obligation = Obligation::with_depth(
                                self.cause.clone(),
                                recursion_limit.0,
                                self.param_env,
                                ty,
                            );
                            self.infcx.report_overflow_error(&obligation, true);
                        }

                        let generic_ty = self.tcx().bound_type_of(def_id);
                        let concrete_ty = generic_ty.subst(self.tcx(), substs);
                        self.anon_depth += 1;
                        if concrete_ty == ty {
                            bug!(
                                "infinite recursion generic_ty: {:#?}, substs: {:#?}, \
                                 concrete_ty: {:#?}, ty: {:#?}",
                                generic_ty,
                                substs,
                                concrete_ty,
                                ty
                            );
                        }
                        let folded_ty = ensure_sufficient_stack(|| self.try_fold_ty(concrete_ty));
                        self.anon_depth -= 1;
                        folded_ty
                    }
                }
            }

            ty::Projection(data) if !data.has_escaping_bound_vars() => {
                // This branch is just an optimization: when we don't have escaping bound vars,
                // we don't need to replace them with placeholders (see branch below).

                let tcx = self.infcx.tcx;
                let data = data.try_fold_with(self)?;

                let mut orig_values = OriginalQueryValues::default();
                // HACK(matthewjasper) `'static` is special-cased in selection,
                // so we cannot canonicalize it.
                let c_data = self
                    .infcx
                    .canonicalize_query_keep_static(self.param_env.and(data), &mut orig_values);
                debug!("QueryNormalizer: c_data = {:#?}", c_data);
                debug!("QueryNormalizer: orig_values = {:#?}", orig_values);
                let result = tcx.normalize_projection_ty(c_data)?;
                // We don't expect ambiguity.
                if result.is_ambiguous() {
                    bug!("unexpected ambiguity: {:?} {:?}", c_data, result);
                }
                let InferOk { value: result, obligations } =
                    self.infcx.instantiate_query_response_and_region_obligations(
                        self.cause,
                        self.param_env,
                        &orig_values,
                        result,
                    )?;
                debug!("QueryNormalizer: result = {:#?}", result);
                debug!("QueryNormalizer: obligations = {:#?}", obligations);
                self.obligations.extend(obligations);

                let res = result.normalized_ty;
                // `tcx.normalize_projection_ty` may normalize to a type that still has
                // unevaluated consts, so keep normalizing here if that's the case.
                if res != ty && res.has_type_flags(ty::TypeFlags::HAS_CT_PROJECTION) {
                    Ok(res.try_super_fold_with(self)?)
                } else {
                    Ok(res)
                }
            }

            ty::Projection(data) => {
                // See note in `rustc_trait_selection::traits::project`

                let tcx = self.infcx.tcx;
                let infcx = self.infcx;
                let (data, mapped_regions, mapped_types, mapped_consts) =
                    BoundVarReplacer::replace_bound_vars(infcx, &mut self.universes, data);
                let data = data.try_fold_with(self)?;

                let mut orig_values = OriginalQueryValues::default();
                // HACK(matthewjasper) `'static` is special-cased in selection,
                // so we cannot canonicalize it.
                let c_data = self
                    .infcx
                    .canonicalize_query_keep_static(self.param_env.and(data), &mut orig_values);
                debug!("QueryNormalizer: c_data = {:#?}", c_data);
                debug!("QueryNormalizer: orig_values = {:#?}", orig_values);
                let result = tcx.normalize_projection_ty(c_data)?;
                // We don't expect ambiguity.
                if result.is_ambiguous() {
                    bug!("unexpected ambiguity: {:?} {:?}", c_data, result);
                }
                let InferOk { value: result, obligations } =
                    self.infcx.instantiate_query_response_and_region_obligations(
                        self.cause,
                        self.param_env,
                        &orig_values,
                        result,
                    )?;
                debug!("QueryNormalizer: result = {:#?}", result);
                debug!("QueryNormalizer: obligations = {:#?}", obligations);
                self.obligations.extend(obligations);
                let res = PlaceholderReplacer::replace_placeholders(
                    infcx,
                    mapped_regions,
                    mapped_types,
                    mapped_consts,
                    &self.universes,
                    result.normalized_ty,
                );
                // `tcx.normalize_projection_ty` may normalize to a type that still has
                // unevaluated consts, so keep normalizing here if that's the case.
                if res != ty && res.has_type_flags(ty::TypeFlags::HAS_CT_PROJECTION) {
                    Ok(res.try_super_fold_with(self)?)
                } else {
                    Ok(res)
                }
            }

            _ => ty.try_super_fold_with(self),
        })()?;

        self.cache.insert(ty, res);
        Ok(res)
    }

    fn try_fold_const(
        &mut self,
        constant: ty::Const<'tcx>,
    ) -> Result<ty::Const<'tcx>, Self::Error> {
        let constant = constant.try_super_fold_with(self)?;
        debug!(?constant, ?self.param_env);
        Ok(crate::traits::project::with_replaced_escaping_bound_vars(
            self.infcx,
            &mut self.universes,
            constant,
            |constant| constant.eval(self.infcx.tcx, self.param_env),
        ))
    }

<<<<<<< HEAD
    fn try_fold_mir_const(
        &mut self,
        constant: mir::ConstantKind<'tcx>,
    ) -> Result<mir::ConstantKind<'tcx>, Self::Error> {
        Ok(match constant {
            mir::ConstantKind::Ty(c) => {
                let const_folded = c.try_super_fold_with(self)?;
                match const_folded.kind() {
                    ty::ConstKind::Value(valtree) => {
                        let tcx = self.infcx.tcx;
                        let ty = const_folded.ty();
                        let const_val = tcx.valtree_to_const_val((ty, valtree));
                        debug!(?ty, ?valtree, ?const_val);

                        mir::ConstantKind::Val(const_val, ty)
                    }
                    _ => mir::ConstantKind::Ty(const_folded),
                }
            }
            mir::ConstantKind::Val(_, _) | mir::ConstantKind::Unevaluated(..) => {
                constant.try_super_fold_with(self)?
            }
        })
    }

=======
>>>>>>> b1ab3b73
    #[inline]
    fn try_fold_predicate(
        &mut self,
        p: ty::Predicate<'tcx>,
    ) -> Result<ty::Predicate<'tcx>, Self::Error> {
        if p.allow_normalization() && needs_normalization(&p, self.param_env.reveal()) {
            p.try_super_fold_with(self)
        } else {
            Ok(p)
        }
    }
}<|MERGE_RESOLUTION|>--- conflicted
+++ resolved
@@ -5,7 +5,7 @@
 use crate::infer::at::At;
 use crate::infer::canonical::OriginalQueryValues;
 use crate::infer::{InferCtxt, InferOk};
-use crate::traits::error_reporting::InferCtxtExt;
+use crate::traits::error_reporting::TypeErrCtxtExt;
 use crate::traits::project::{needs_normalization, BoundVarReplacer, PlaceholderReplacer};
 use crate::traits::{Obligation, ObligationCause, PredicateObligation, Reveal};
 use rustc_data_structures::sso::SsoHashMap;
@@ -153,7 +153,7 @@
 }
 
 struct QueryNormalizer<'cx, 'tcx> {
-    infcx: &'cx InferCtxt<'cx, 'tcx>,
+    infcx: &'cx InferCtxt<'tcx>,
     cause: &'cx ObligationCause<'tcx>,
     param_env: ty::ParamEnv<'tcx>,
     obligations: Vec<PredicateObligation<'tcx>>,
@@ -212,7 +212,7 @@
                                 self.param_env,
                                 ty,
                             );
-                            self.infcx.report_overflow_error(&obligation, true);
+                            self.infcx.err_ctxt().report_overflow_error(&obligation, true);
                         }
 
                         let generic_ty = self.tcx().bound_type_of(def_id);
@@ -346,34 +346,6 @@
         ))
     }
 
-<<<<<<< HEAD
-    fn try_fold_mir_const(
-        &mut self,
-        constant: mir::ConstantKind<'tcx>,
-    ) -> Result<mir::ConstantKind<'tcx>, Self::Error> {
-        Ok(match constant {
-            mir::ConstantKind::Ty(c) => {
-                let const_folded = c.try_super_fold_with(self)?;
-                match const_folded.kind() {
-                    ty::ConstKind::Value(valtree) => {
-                        let tcx = self.infcx.tcx;
-                        let ty = const_folded.ty();
-                        let const_val = tcx.valtree_to_const_val((ty, valtree));
-                        debug!(?ty, ?valtree, ?const_val);
-
-                        mir::ConstantKind::Val(const_val, ty)
-                    }
-                    _ => mir::ConstantKind::Ty(const_folded),
-                }
-            }
-            mir::ConstantKind::Val(_, _) | mir::ConstantKind::Unevaluated(..) => {
-                constant.try_super_fold_with(self)?
-            }
-        })
-    }
-
-=======
->>>>>>> b1ab3b73
     #[inline]
     fn try_fold_predicate(
         &mut self,
