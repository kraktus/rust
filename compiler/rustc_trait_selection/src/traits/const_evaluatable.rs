//! Checking that constant values used in types can be successfully evaluated.
//!
//! For concrete constants, this is fairly simple as we can just try and evaluate it.
//!
//! When dealing with polymorphic constants, for example `std::mem::size_of::<T>() - 1`,
//! this is not as easy.
//!
//! In this case we try to build an abstract representation of this constant using
//! `thir_abstract_const` which can then be checked for structural equality with other
//! generic constants mentioned in the `caller_bounds` of the current environment.
use rustc_hir::def::DefKind;
use rustc_infer::infer::InferCtxt;
use rustc_middle::mir::interpret::ErrorHandled;

use rustc_middle::traits::ObligationCause;
use rustc_middle::ty::abstract_const::NotConstEvaluatable;
use rustc_middle::ty::{self, TyCtxt, TypeVisitable, TypeVisitableExt, TypeVisitor};

use rustc_span::Span;
use std::ops::ControlFlow;

use crate::traits::ObligationCtxt;

/// Check if a given constant can be evaluated.
#[instrument(skip(infcx), level = "debug")]
pub fn is_const_evaluatable<'tcx>(
    infcx: &InferCtxt<'tcx>,
    unexpanded_ct: ty::Const<'tcx>,
    param_env: ty::ParamEnv<'tcx>,
    span: Span,
) -> Result<(), NotConstEvaluatable> {
    let tcx = infcx.tcx;
    match tcx.expand_abstract_consts(unexpanded_ct).kind() {
        ty::ConstKind::Unevaluated(_) | ty::ConstKind::Expr(_) => (),
        ty::ConstKind::Param(_)
        | ty::ConstKind::Bound(_, _)
        | ty::ConstKind::Placeholder(_)
        | ty::ConstKind::Value(_)
        | ty::ConstKind::Error(_) => return Ok(()),
        ty::ConstKind::Infer(_) => return Err(NotConstEvaluatable::MentionsInfer),
    };

    if tcx.features().generic_const_exprs {
        let ct = tcx.expand_abstract_consts(unexpanded_ct);

        let is_anon_ct = if let ty::ConstKind::Unevaluated(uv) = ct.kind() {
            tcx.def_kind(uv.def) == DefKind::AnonConst
        } else {
            false
        };

        if !is_anon_ct {
            if satisfied_from_param_env(tcx, infcx, ct, param_env) {
                return Ok(());
            }
            if ct.has_non_region_infer() {
                return Err(NotConstEvaluatable::MentionsInfer);
            } else if ct.has_non_region_param() {
                return Err(NotConstEvaluatable::MentionsParam);
            }
        }

        match unexpanded_ct.kind() {
            ty::ConstKind::Expr(_) => {
                // FIXME(generic_const_exprs): we have a `ConstKind::Expr` which is fully concrete, but
                // currently it is not possible to evaluate `ConstKind::Expr` so we are unable to tell if it
                // is evaluatable or not. For now we just ICE until this is implemented.
                Err(NotConstEvaluatable::Error(tcx.sess.delay_span_bug(
                    span,
                    "evaluating `ConstKind::Expr` is not currently supported",
                )))
            }
            ty::ConstKind::Unevaluated(uv) => {
                let concrete = infcx.const_eval_resolve(param_env, uv, Some(span));
                match concrete {
                    Err(ErrorHandled::TooGeneric) => {
                        Err(NotConstEvaluatable::Error(infcx.tcx.sess.delay_span_bug(
                            span,
                            "Missing value for constant, but no error reported?",
                        )))
                    }
                    Err(ErrorHandled::Reported(e)) => Err(NotConstEvaluatable::Error(e.into())),
                    Ok(_) => Ok(()),
                }
            }
            _ => bug!("unexpected constkind in `is_const_evalautable: {unexpanded_ct:?}`"),
        }
    } else {
        let uv = match unexpanded_ct.kind() {
            ty::ConstKind::Unevaluated(uv) => uv,
            ty::ConstKind::Expr(_) => {
                bug!("`ConstKind::Expr` without `feature(generic_const_exprs)` enabled")
            }
            _ => bug!("unexpected constkind in `is_const_evalautable: {unexpanded_ct:?}`"),
        };

        // FIXME: We should only try to evaluate a given constant here if it is fully concrete
        // as we don't want to allow things like `[u8; std::mem::size_of::<*mut T>()]`.
        //
        // We previously did not check this, so we only emit a future compat warning if
        // const evaluation succeeds and the given constant is still polymorphic for now
        // and hopefully soon change this to an error.
        //
        // See #74595 for more details about this.
        let concrete = infcx.const_eval_resolve(param_env, uv, Some(span));
        match concrete {
            // If we're evaluating a generic foreign constant, under a nightly compiler while
            // the current crate does not enable `feature(generic_const_exprs)`, abort
            // compilation with a useful error.
            Err(_)
                if tcx.sess.is_nightly_build()
                    && satisfied_from_param_env(
                        tcx,
                        infcx,
                        tcx.expand_abstract_consts(unexpanded_ct),
                        param_env,
                    ) =>
            {
                tcx.sess
                    .struct_span_fatal(
                        // Slightly better span than just using `span` alone
                        if span == rustc_span::DUMMY_SP { tcx.def_span(uv.def) } else { span },
                        "failed to evaluate generic const expression",
                    )
                    .note("the crate this constant originates from uses `#![feature(generic_const_exprs)]`")
                    .span_suggestion_verbose(
                        rustc_span::DUMMY_SP,
                        "consider enabling this feature",
                        "#![feature(generic_const_exprs)]\n",
                        rustc_errors::Applicability::MaybeIncorrect,
                    )
                    .emit()
            }

            Err(ErrorHandled::TooGeneric) => {
                let err = if uv.has_non_region_infer() {
                    NotConstEvaluatable::MentionsInfer
                } else if uv.has_non_region_param() {
                    NotConstEvaluatable::MentionsParam
                } else {
                    let guar = infcx
                        .tcx
                        .sess
                        .delay_span_bug(span, "Missing value for constant, but no error reported?");
                    NotConstEvaluatable::Error(guar)
                };

                Err(err)
            }
            Err(ErrorHandled::Reported(e)) => Err(NotConstEvaluatable::Error(e.into())),
            Ok(_) => Ok(()),
        }
    }
}

#[instrument(skip(infcx, tcx), level = "debug")]
fn satisfied_from_param_env<'tcx>(
    tcx: TyCtxt<'tcx>,
    infcx: &InferCtxt<'tcx>,
    ct: ty::Const<'tcx>,
    param_env: ty::ParamEnv<'tcx>,
) -> bool {
    // Try to unify with each subtree in the AbstractConst to allow for
    // `N + 1` being const evaluatable even if theres only a `ConstEvaluatable`
    // predicate for `(N + 1) * 2`
    struct Visitor<'a, 'tcx> {
        ct: ty::Const<'tcx>,
        param_env: ty::ParamEnv<'tcx>,

        infcx: &'a InferCtxt<'tcx>,
        single_match: Option<Result<ty::Const<'tcx>, ()>>,
    }

    impl<'a, 'tcx> TypeVisitor<TyCtxt<'tcx>> for Visitor<'a, 'tcx> {
        type BreakTy = ();
        fn visit_const(&mut self, c: ty::Const<'tcx>) -> ControlFlow<Self::BreakTy> {
            debug!("is_const_evaluatable: candidate={:?}", c);
            if self.infcx.probe(|_| {
                let ocx = ObligationCtxt::new_in_snapshot(self.infcx);
                ocx.eq(&ObligationCause::dummy(), self.param_env, c.ty(), self.ct.ty()).is_ok()
                    && ocx.eq(&ObligationCause::dummy(), self.param_env, c, self.ct).is_ok()
                    && ocx.select_all_or_error().is_empty()
            }) {
                self.single_match = match self.single_match {
                    None => Some(Ok(c)),
                    Some(Ok(o)) if o == c => Some(Ok(c)),
                    Some(_) => Some(Err(())),
                };
            }

            if let ty::ConstKind::Expr(e) = c.kind() {
                e.visit_with(self)
            } else {
                // FIXME(generic_const_exprs): This doesn't recurse into `<T as Trait<U>>::ASSOC`'s substs.
                // This is currently unobservable as `<T as Trait<{ U + 1 }>>::ASSOC` creates an anon const
                // with its own `ConstEvaluatable` bound in the param env which we will visit separately.
                //
                // If we start allowing directly writing `ConstKind::Expr` without an intermediate anon const
                // this will be incorrect. It might be worth investigating making `predicates_of` elaborate
                // all of the `ConstEvaluatable` bounds rather than having a visitor here.
                ControlFlow::Continue(())
            }
        }
    }

    let mut single_match: Option<Result<ty::Const<'tcx>, ()>> = None;

    for pred in param_env.caller_bounds() {
        match pred.kind().skip_binder() {
<<<<<<< HEAD
            ty::PredicateKind::Clause(ty::Clause::ConstEvaluatable(ce)) => {
=======
            ty::PredicateKind::Clause(ty::ClauseKind::ConstEvaluatable(ce)) => {
>>>>>>> 0faea772
                let b_ct = tcx.expand_abstract_consts(ce);
                let mut v = Visitor { ct, infcx, param_env, single_match };
                let _ = b_ct.visit_with(&mut v);

                single_match = v.single_match;
            }
            _ => {} // don't care
        }
    }

    if let Some(Ok(c)) = single_match {
        let ocx = ObligationCtxt::new_in_snapshot(infcx);
        assert!(ocx.eq(&ObligationCause::dummy(), param_env, c.ty(), ct.ty()).is_ok());
        assert!(ocx.eq(&ObligationCause::dummy(), param_env, c, ct).is_ok());
        assert!(ocx.select_all_or_error().is_empty());
        return true;
    }

    debug!("is_const_evaluatable: no");
    false
}<|MERGE_RESOLUTION|>--- conflicted
+++ resolved
@@ -207,11 +207,7 @@
 
     for pred in param_env.caller_bounds() {
         match pred.kind().skip_binder() {
-<<<<<<< HEAD
-            ty::PredicateKind::Clause(ty::Clause::ConstEvaluatable(ce)) => {
-=======
             ty::PredicateKind::Clause(ty::ClauseKind::ConstEvaluatable(ce)) => {
->>>>>>> 0faea772
                 let b_ct = tcx.expand_abstract_consts(ce);
                 let mut v = Visitor { ct, infcx, param_env, single_match };
                 let _ = b_ct.visit_with(&mut v);
