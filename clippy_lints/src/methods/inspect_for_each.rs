--- conflicted
+++ resolved
@@ -8,11 +8,7 @@
 
 /// lint use of `inspect().for_each()` for `Iterators`
 pub(super) fn check<'tcx>(cx: &LateContext<'tcx>, expr: &'tcx hir::Expr<'_>, inspect_span: Span) {
-<<<<<<< HEAD
-    if match_trait_method(cx, expr, &paths::ITERATOR) {
-=======
     if is_trait_method(cx, expr, sym::Iterator) {
->>>>>>> 981ffa7c
         let msg = "called `inspect(..).for_each(..)` on an `Iterator`";
         let hint = "move the code from `inspect(..)` to `for_each(..)` and remove the `inspect(..)`";
         span_lint_and_help(
