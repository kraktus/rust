--- conflicted
+++ resolved
@@ -4,16 +4,11 @@
 //   stdout: Success
 //   status: signal
 
-<<<<<<< HEAD
-#![allow(internal_features, unused_attributes)]
-#![feature(auto_traits, lang_items, no_core, start, intrinsics, rustc_attrs)]
-=======
 fn main() {
     std::panic::set_hook(Box::new(|_| {
         println!("Success");
         std::process::abort();
     }));
->>>>>>> 8329a356
 
     let arg_count = std::env::args().count();
     let int = isize::MAX;
