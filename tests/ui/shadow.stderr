error: `x` is shadowed by itself in `x`
<<<<<<< HEAD
  --> $DIR/shadow.rs:13:9
=======
  --> $DIR/shadow.rs:19:9
>>>>>>> d7173e25
   |
LL |     let x = x;
   |         ^
   |
note: previous binding is here
<<<<<<< HEAD
  --> $DIR/shadow.rs:12:9
=======
  --> $DIR/shadow.rs:18:9
>>>>>>> d7173e25
   |
LL |     let x = 1;
   |         ^
   = note: `-D clippy::shadow-same` implied by `-D warnings`

error: `mut x` is shadowed by itself in `&x`
<<<<<<< HEAD
  --> $DIR/shadow.rs:14:13
=======
  --> $DIR/shadow.rs:20:13
>>>>>>> d7173e25
   |
LL |     let mut x = &x;
   |             ^
   |
note: previous binding is here
<<<<<<< HEAD
  --> $DIR/shadow.rs:13:9
=======
  --> $DIR/shadow.rs:19:9
>>>>>>> d7173e25
   |
LL |     let x = x;
   |         ^

error: `x` is shadowed by itself in `&mut x`
<<<<<<< HEAD
  --> $DIR/shadow.rs:15:9
=======
  --> $DIR/shadow.rs:21:9
>>>>>>> d7173e25
   |
LL |     let x = &mut x;
   |         ^
   |
note: previous binding is here
<<<<<<< HEAD
  --> $DIR/shadow.rs:14:9
=======
  --> $DIR/shadow.rs:20:9
>>>>>>> d7173e25
   |
LL |     let mut x = &x;
   |         ^^^^^

error: `x` is shadowed by itself in `*x`
<<<<<<< HEAD
  --> $DIR/shadow.rs:16:9
=======
  --> $DIR/shadow.rs:22:9
>>>>>>> d7173e25
   |
LL |     let x = *x;
   |         ^
   |
note: previous binding is here
<<<<<<< HEAD
  --> $DIR/shadow.rs:15:9
=======
  --> $DIR/shadow.rs:21:9
>>>>>>> d7173e25
   |
LL |     let x = &mut x;
   |         ^

error: `x` is shadowed
<<<<<<< HEAD
  --> $DIR/shadow.rs:21:9
=======
  --> $DIR/shadow.rs:27:9
>>>>>>> d7173e25
   |
LL |     let x = x.0;
   |         ^
   |
note: previous binding is here
<<<<<<< HEAD
  --> $DIR/shadow.rs:20:9
=======
  --> $DIR/shadow.rs:26:9
>>>>>>> d7173e25
   |
LL |     let x = ([[0]], ());
   |         ^
   = note: `-D clippy::shadow-reuse` implied by `-D warnings`

error: `x` is shadowed
<<<<<<< HEAD
  --> $DIR/shadow.rs:22:9
=======
  --> $DIR/shadow.rs:28:9
>>>>>>> d7173e25
   |
LL |     let x = x[0];
   |         ^
   |
note: previous binding is here
<<<<<<< HEAD
  --> $DIR/shadow.rs:21:9
=======
  --> $DIR/shadow.rs:27:9
>>>>>>> d7173e25
   |
LL |     let x = x.0;
   |         ^

error: `x` is shadowed
<<<<<<< HEAD
  --> $DIR/shadow.rs:23:10
=======
  --> $DIR/shadow.rs:29:10
>>>>>>> d7173e25
   |
LL |     let [x] = x;
   |          ^
   |
note: previous binding is here
<<<<<<< HEAD
  --> $DIR/shadow.rs:22:9
=======
  --> $DIR/shadow.rs:28:9
>>>>>>> d7173e25
   |
LL |     let x = x[0];
   |         ^

error: `x` is shadowed
<<<<<<< HEAD
  --> $DIR/shadow.rs:24:9
=======
  --> $DIR/shadow.rs:30:9
>>>>>>> d7173e25
   |
LL |     let x = Some(x);
   |         ^
   |
note: previous binding is here
<<<<<<< HEAD
  --> $DIR/shadow.rs:23:10
=======
  --> $DIR/shadow.rs:29:10
>>>>>>> d7173e25
   |
LL |     let [x] = x;
   |          ^

error: `x` is shadowed
<<<<<<< HEAD
  --> $DIR/shadow.rs:25:9
=======
  --> $DIR/shadow.rs:31:9
>>>>>>> d7173e25
   |
LL |     let x = foo(x);
   |         ^
   |
note: previous binding is here
<<<<<<< HEAD
  --> $DIR/shadow.rs:24:9
=======
  --> $DIR/shadow.rs:30:9
>>>>>>> d7173e25
   |
LL |     let x = Some(x);
   |         ^

error: `x` is shadowed
<<<<<<< HEAD
  --> $DIR/shadow.rs:26:9
=======
  --> $DIR/shadow.rs:32:9
>>>>>>> d7173e25
   |
LL |     let x = || x;
   |         ^
   |
note: previous binding is here
<<<<<<< HEAD
  --> $DIR/shadow.rs:25:9
=======
  --> $DIR/shadow.rs:31:9
>>>>>>> d7173e25
   |
LL |     let x = foo(x);
   |         ^

error: `x` is shadowed
<<<<<<< HEAD
  --> $DIR/shadow.rs:27:9
=======
  --> $DIR/shadow.rs:33:9
>>>>>>> d7173e25
   |
LL |     let x = Some(1).map(|_| x)?;
   |         ^
   |
note: previous binding is here
<<<<<<< HEAD
  --> $DIR/shadow.rs:26:9
=======
  --> $DIR/shadow.rs:32:9
>>>>>>> d7173e25
   |
LL |     let x = || x;
   |         ^

error: `y` is shadowed
<<<<<<< HEAD
  --> $DIR/shadow.rs:29:9
=======
  --> $DIR/shadow.rs:35:9
>>>>>>> d7173e25
   |
LL |     let y = match y {
   |         ^
   |
note: previous binding is here
<<<<<<< HEAD
  --> $DIR/shadow.rs:28:9
=======
  --> $DIR/shadow.rs:34:9
>>>>>>> d7173e25
   |
LL |     let y = 1;
   |         ^

error: `x` shadows a previous, unrelated binding
<<<<<<< HEAD
  --> $DIR/shadow.rs:38:9
=======
  --> $DIR/shadow.rs:50:9
>>>>>>> d7173e25
   |
LL |     let x = 2;
   |         ^
   |
note: previous binding is here
<<<<<<< HEAD
  --> $DIR/shadow.rs:37:9
=======
  --> $DIR/shadow.rs:49:9
>>>>>>> d7173e25
   |
LL |     let x = 1;
   |         ^
   = note: `-D clippy::shadow-unrelated` implied by `-D warnings`

error: `x` shadows a previous, unrelated binding
<<<<<<< HEAD
  --> $DIR/shadow.rs:43:13
=======
  --> $DIR/shadow.rs:55:13
>>>>>>> d7173e25
   |
LL |         let x = 1;
   |             ^
   |
note: previous binding is here
<<<<<<< HEAD
  --> $DIR/shadow.rs:42:10
=======
  --> $DIR/shadow.rs:54:10
>>>>>>> d7173e25
   |
LL |     fn f(x: u32) {
   |          ^

error: `x` shadows a previous, unrelated binding
<<<<<<< HEAD
  --> $DIR/shadow.rs:48:14
=======
  --> $DIR/shadow.rs:60:14
>>>>>>> d7173e25
   |
LL |         Some(x) => {
   |              ^
   |
note: previous binding is here
<<<<<<< HEAD
  --> $DIR/shadow.rs:45:9
=======
  --> $DIR/shadow.rs:57:9
>>>>>>> d7173e25
   |
LL |     let x = 1;
   |         ^

error: `x` shadows a previous, unrelated binding
<<<<<<< HEAD
  --> $DIR/shadow.rs:49:17
=======
  --> $DIR/shadow.rs:61:17
>>>>>>> d7173e25
   |
LL |             let x = 1;
   |                 ^
   |
note: previous binding is here
<<<<<<< HEAD
  --> $DIR/shadow.rs:48:14
=======
  --> $DIR/shadow.rs:60:14
>>>>>>> d7173e25
   |
LL |         Some(x) => {
   |              ^

error: `x` shadows a previous, unrelated binding
<<<<<<< HEAD
  --> $DIR/shadow.rs:53:17
=======
  --> $DIR/shadow.rs:65:17
>>>>>>> d7173e25
   |
LL |     if let Some(x) = Some(1) {}
   |                 ^
   |
note: previous binding is here
<<<<<<< HEAD
  --> $DIR/shadow.rs:45:9
=======
  --> $DIR/shadow.rs:57:9
>>>>>>> d7173e25
   |
LL |     let x = 1;
   |         ^

error: `x` shadows a previous, unrelated binding
<<<<<<< HEAD
  --> $DIR/shadow.rs:54:20
=======
  --> $DIR/shadow.rs:66:20
>>>>>>> d7173e25
   |
LL |     while let Some(x) = Some(1) {}
   |                    ^
   |
note: previous binding is here
<<<<<<< HEAD
  --> $DIR/shadow.rs:45:9
=======
  --> $DIR/shadow.rs:57:9
>>>>>>> d7173e25
   |
LL |     let x = 1;
   |         ^

error: `x` shadows a previous, unrelated binding
<<<<<<< HEAD
  --> $DIR/shadow.rs:55:15
=======
  --> $DIR/shadow.rs:67:15
>>>>>>> d7173e25
   |
LL |     let _ = |[x]: [u32; 1]| {
   |               ^
   |
note: previous binding is here
<<<<<<< HEAD
  --> $DIR/shadow.rs:45:9
=======
  --> $DIR/shadow.rs:57:9
>>>>>>> d7173e25
   |
LL |     let x = 1;
   |         ^

error: `x` shadows a previous, unrelated binding
<<<<<<< HEAD
  --> $DIR/shadow.rs:56:13
=======
  --> $DIR/shadow.rs:68:13
>>>>>>> d7173e25
   |
LL |         let x = 1;
   |             ^
   |
note: previous binding is here
<<<<<<< HEAD
  --> $DIR/shadow.rs:55:15
=======
  --> $DIR/shadow.rs:67:15
>>>>>>> d7173e25
   |
LL |     let _ = |[x]: [u32; 1]| {
   |               ^

error: `y` is shadowed
<<<<<<< HEAD
  --> $DIR/shadow.rs:59:17
=======
  --> $DIR/shadow.rs:71:17
>>>>>>> d7173e25
   |
LL |     if let Some(y) = y {}
   |                 ^
   |
note: previous binding is here
<<<<<<< HEAD
  --> $DIR/shadow.rs:58:9
=======
  --> $DIR/shadow.rs:70:9
>>>>>>> d7173e25
   |
LL |     let y = Some(1);
   |         ^

error: `_b` shadows a previous, unrelated binding
<<<<<<< HEAD
  --> $DIR/shadow.rs:95:9
=======
  --> $DIR/shadow.rs:107:9
>>>>>>> d7173e25
   |
LL |     let _b = _a;
   |         ^^
   |
note: previous binding is here
<<<<<<< HEAD
  --> $DIR/shadow.rs:94:28
=======
  --> $DIR/shadow.rs:106:28
>>>>>>> d7173e25
   |
LL | pub async fn foo2(_a: i32, _b: i64) {
   |                            ^^

error: `x` shadows a previous, unrelated binding
<<<<<<< HEAD
  --> $DIR/shadow.rs:101:21
=======
  --> $DIR/shadow.rs:113:21
>>>>>>> d7173e25
   |
LL |         if let Some(x) = Some(1) { x } else { 1 }
   |                     ^
   |
note: previous binding is here
<<<<<<< HEAD
  --> $DIR/shadow.rs:100:13
=======
  --> $DIR/shadow.rs:112:13
>>>>>>> d7173e25
   |
LL |         let x = 1;
   |             ^

error: aborting due to 23 previous errors
<|MERGE_RESOLUTION|>--- conflicted
+++ resolved
@@ -1,462 +1,278 @@
 error: `x` is shadowed by itself in `x`
-<<<<<<< HEAD
-  --> $DIR/shadow.rs:13:9
-=======
   --> $DIR/shadow.rs:19:9
->>>>>>> d7173e25
    |
 LL |     let x = x;
    |         ^
    |
 note: previous binding is here
-<<<<<<< HEAD
-  --> $DIR/shadow.rs:12:9
-=======
   --> $DIR/shadow.rs:18:9
->>>>>>> d7173e25
    |
 LL |     let x = 1;
    |         ^
    = note: `-D clippy::shadow-same` implied by `-D warnings`
 
 error: `mut x` is shadowed by itself in `&x`
-<<<<<<< HEAD
-  --> $DIR/shadow.rs:14:13
-=======
   --> $DIR/shadow.rs:20:13
->>>>>>> d7173e25
    |
 LL |     let mut x = &x;
    |             ^
    |
 note: previous binding is here
-<<<<<<< HEAD
-  --> $DIR/shadow.rs:13:9
-=======
   --> $DIR/shadow.rs:19:9
->>>>>>> d7173e25
    |
 LL |     let x = x;
    |         ^
 
 error: `x` is shadowed by itself in `&mut x`
-<<<<<<< HEAD
-  --> $DIR/shadow.rs:15:9
-=======
   --> $DIR/shadow.rs:21:9
->>>>>>> d7173e25
    |
 LL |     let x = &mut x;
    |         ^
    |
 note: previous binding is here
-<<<<<<< HEAD
-  --> $DIR/shadow.rs:14:9
-=======
   --> $DIR/shadow.rs:20:9
->>>>>>> d7173e25
    |
 LL |     let mut x = &x;
    |         ^^^^^
 
 error: `x` is shadowed by itself in `*x`
-<<<<<<< HEAD
-  --> $DIR/shadow.rs:16:9
-=======
   --> $DIR/shadow.rs:22:9
->>>>>>> d7173e25
    |
 LL |     let x = *x;
    |         ^
    |
 note: previous binding is here
-<<<<<<< HEAD
-  --> $DIR/shadow.rs:15:9
-=======
   --> $DIR/shadow.rs:21:9
->>>>>>> d7173e25
    |
 LL |     let x = &mut x;
    |         ^
 
 error: `x` is shadowed
-<<<<<<< HEAD
-  --> $DIR/shadow.rs:21:9
-=======
   --> $DIR/shadow.rs:27:9
->>>>>>> d7173e25
    |
 LL |     let x = x.0;
    |         ^
    |
 note: previous binding is here
-<<<<<<< HEAD
-  --> $DIR/shadow.rs:20:9
-=======
   --> $DIR/shadow.rs:26:9
->>>>>>> d7173e25
    |
 LL |     let x = ([[0]], ());
    |         ^
    = note: `-D clippy::shadow-reuse` implied by `-D warnings`
 
 error: `x` is shadowed
-<<<<<<< HEAD
-  --> $DIR/shadow.rs:22:9
-=======
   --> $DIR/shadow.rs:28:9
->>>>>>> d7173e25
    |
 LL |     let x = x[0];
    |         ^
    |
 note: previous binding is here
-<<<<<<< HEAD
-  --> $DIR/shadow.rs:21:9
-=======
   --> $DIR/shadow.rs:27:9
->>>>>>> d7173e25
    |
 LL |     let x = x.0;
    |         ^
 
 error: `x` is shadowed
-<<<<<<< HEAD
-  --> $DIR/shadow.rs:23:10
-=======
   --> $DIR/shadow.rs:29:10
->>>>>>> d7173e25
    |
 LL |     let [x] = x;
    |          ^
    |
 note: previous binding is here
-<<<<<<< HEAD
-  --> $DIR/shadow.rs:22:9
-=======
   --> $DIR/shadow.rs:28:9
->>>>>>> d7173e25
    |
 LL |     let x = x[0];
    |         ^
 
 error: `x` is shadowed
-<<<<<<< HEAD
-  --> $DIR/shadow.rs:24:9
-=======
   --> $DIR/shadow.rs:30:9
->>>>>>> d7173e25
    |
 LL |     let x = Some(x);
    |         ^
    |
 note: previous binding is here
-<<<<<<< HEAD
-  --> $DIR/shadow.rs:23:10
-=======
   --> $DIR/shadow.rs:29:10
->>>>>>> d7173e25
    |
 LL |     let [x] = x;
    |          ^
 
 error: `x` is shadowed
-<<<<<<< HEAD
-  --> $DIR/shadow.rs:25:9
-=======
   --> $DIR/shadow.rs:31:9
->>>>>>> d7173e25
    |
 LL |     let x = foo(x);
    |         ^
    |
 note: previous binding is here
-<<<<<<< HEAD
-  --> $DIR/shadow.rs:24:9
-=======
   --> $DIR/shadow.rs:30:9
->>>>>>> d7173e25
    |
 LL |     let x = Some(x);
    |         ^
 
 error: `x` is shadowed
-<<<<<<< HEAD
-  --> $DIR/shadow.rs:26:9
-=======
   --> $DIR/shadow.rs:32:9
->>>>>>> d7173e25
    |
 LL |     let x = || x;
    |         ^
    |
 note: previous binding is here
-<<<<<<< HEAD
-  --> $DIR/shadow.rs:25:9
-=======
   --> $DIR/shadow.rs:31:9
->>>>>>> d7173e25
    |
 LL |     let x = foo(x);
    |         ^
 
 error: `x` is shadowed
-<<<<<<< HEAD
-  --> $DIR/shadow.rs:27:9
-=======
   --> $DIR/shadow.rs:33:9
->>>>>>> d7173e25
    |
 LL |     let x = Some(1).map(|_| x)?;
    |         ^
    |
 note: previous binding is here
-<<<<<<< HEAD
-  --> $DIR/shadow.rs:26:9
-=======
   --> $DIR/shadow.rs:32:9
->>>>>>> d7173e25
    |
 LL |     let x = || x;
    |         ^
 
 error: `y` is shadowed
-<<<<<<< HEAD
-  --> $DIR/shadow.rs:29:9
-=======
   --> $DIR/shadow.rs:35:9
->>>>>>> d7173e25
    |
 LL |     let y = match y {
    |         ^
    |
 note: previous binding is here
-<<<<<<< HEAD
-  --> $DIR/shadow.rs:28:9
-=======
   --> $DIR/shadow.rs:34:9
->>>>>>> d7173e25
    |
 LL |     let y = 1;
    |         ^
 
 error: `x` shadows a previous, unrelated binding
-<<<<<<< HEAD
-  --> $DIR/shadow.rs:38:9
-=======
   --> $DIR/shadow.rs:50:9
->>>>>>> d7173e25
    |
 LL |     let x = 2;
    |         ^
    |
 note: previous binding is here
-<<<<<<< HEAD
-  --> $DIR/shadow.rs:37:9
-=======
   --> $DIR/shadow.rs:49:9
->>>>>>> d7173e25
    |
 LL |     let x = 1;
    |         ^
    = note: `-D clippy::shadow-unrelated` implied by `-D warnings`
 
 error: `x` shadows a previous, unrelated binding
-<<<<<<< HEAD
-  --> $DIR/shadow.rs:43:13
-=======
   --> $DIR/shadow.rs:55:13
->>>>>>> d7173e25
    |
 LL |         let x = 1;
    |             ^
    |
 note: previous binding is here
-<<<<<<< HEAD
-  --> $DIR/shadow.rs:42:10
-=======
   --> $DIR/shadow.rs:54:10
->>>>>>> d7173e25
    |
 LL |     fn f(x: u32) {
    |          ^
 
 error: `x` shadows a previous, unrelated binding
-<<<<<<< HEAD
-  --> $DIR/shadow.rs:48:14
-=======
   --> $DIR/shadow.rs:60:14
->>>>>>> d7173e25
    |
 LL |         Some(x) => {
    |              ^
    |
 note: previous binding is here
-<<<<<<< HEAD
-  --> $DIR/shadow.rs:45:9
-=======
-  --> $DIR/shadow.rs:57:9
->>>>>>> d7173e25
-   |
-LL |     let x = 1;
-   |         ^
-
-error: `x` shadows a previous, unrelated binding
-<<<<<<< HEAD
-  --> $DIR/shadow.rs:49:17
-=======
+  --> $DIR/shadow.rs:57:9
+   |
+LL |     let x = 1;
+   |         ^
+
+error: `x` shadows a previous, unrelated binding
   --> $DIR/shadow.rs:61:17
->>>>>>> d7173e25
    |
 LL |             let x = 1;
    |                 ^
    |
 note: previous binding is here
-<<<<<<< HEAD
-  --> $DIR/shadow.rs:48:14
-=======
   --> $DIR/shadow.rs:60:14
->>>>>>> d7173e25
    |
 LL |         Some(x) => {
    |              ^
 
 error: `x` shadows a previous, unrelated binding
-<<<<<<< HEAD
-  --> $DIR/shadow.rs:53:17
-=======
   --> $DIR/shadow.rs:65:17
->>>>>>> d7173e25
    |
 LL |     if let Some(x) = Some(1) {}
    |                 ^
    |
 note: previous binding is here
-<<<<<<< HEAD
-  --> $DIR/shadow.rs:45:9
-=======
-  --> $DIR/shadow.rs:57:9
->>>>>>> d7173e25
-   |
-LL |     let x = 1;
-   |         ^
-
-error: `x` shadows a previous, unrelated binding
-<<<<<<< HEAD
-  --> $DIR/shadow.rs:54:20
-=======
+  --> $DIR/shadow.rs:57:9
+   |
+LL |     let x = 1;
+   |         ^
+
+error: `x` shadows a previous, unrelated binding
   --> $DIR/shadow.rs:66:20
->>>>>>> d7173e25
    |
 LL |     while let Some(x) = Some(1) {}
    |                    ^
    |
 note: previous binding is here
-<<<<<<< HEAD
-  --> $DIR/shadow.rs:45:9
-=======
-  --> $DIR/shadow.rs:57:9
->>>>>>> d7173e25
-   |
-LL |     let x = 1;
-   |         ^
-
-error: `x` shadows a previous, unrelated binding
-<<<<<<< HEAD
-  --> $DIR/shadow.rs:55:15
-=======
+  --> $DIR/shadow.rs:57:9
+   |
+LL |     let x = 1;
+   |         ^
+
+error: `x` shadows a previous, unrelated binding
   --> $DIR/shadow.rs:67:15
->>>>>>> d7173e25
    |
 LL |     let _ = |[x]: [u32; 1]| {
    |               ^
    |
 note: previous binding is here
-<<<<<<< HEAD
-  --> $DIR/shadow.rs:45:9
-=======
-  --> $DIR/shadow.rs:57:9
->>>>>>> d7173e25
-   |
-LL |     let x = 1;
-   |         ^
-
-error: `x` shadows a previous, unrelated binding
-<<<<<<< HEAD
-  --> $DIR/shadow.rs:56:13
-=======
+  --> $DIR/shadow.rs:57:9
+   |
+LL |     let x = 1;
+   |         ^
+
+error: `x` shadows a previous, unrelated binding
   --> $DIR/shadow.rs:68:13
->>>>>>> d7173e25
    |
 LL |         let x = 1;
    |             ^
    |
 note: previous binding is here
-<<<<<<< HEAD
-  --> $DIR/shadow.rs:55:15
-=======
   --> $DIR/shadow.rs:67:15
->>>>>>> d7173e25
    |
 LL |     let _ = |[x]: [u32; 1]| {
    |               ^
 
 error: `y` is shadowed
-<<<<<<< HEAD
-  --> $DIR/shadow.rs:59:17
-=======
   --> $DIR/shadow.rs:71:17
->>>>>>> d7173e25
    |
 LL |     if let Some(y) = y {}
    |                 ^
    |
 note: previous binding is here
-<<<<<<< HEAD
-  --> $DIR/shadow.rs:58:9
-=======
   --> $DIR/shadow.rs:70:9
->>>>>>> d7173e25
    |
 LL |     let y = Some(1);
    |         ^
 
 error: `_b` shadows a previous, unrelated binding
-<<<<<<< HEAD
-  --> $DIR/shadow.rs:95:9
-=======
   --> $DIR/shadow.rs:107:9
->>>>>>> d7173e25
    |
 LL |     let _b = _a;
    |         ^^
    |
 note: previous binding is here
-<<<<<<< HEAD
-  --> $DIR/shadow.rs:94:28
-=======
   --> $DIR/shadow.rs:106:28
->>>>>>> d7173e25
    |
 LL | pub async fn foo2(_a: i32, _b: i64) {
    |                            ^^
 
 error: `x` shadows a previous, unrelated binding
-<<<<<<< HEAD
-  --> $DIR/shadow.rs:101:21
-=======
   --> $DIR/shadow.rs:113:21
->>>>>>> d7173e25
    |
 LL |         if let Some(x) = Some(1) { x } else { 1 }
    |                     ^
    |
 note: previous binding is here
-<<<<<<< HEAD
-  --> $DIR/shadow.rs:100:13
-=======
   --> $DIR/shadow.rs:112:13
->>>>>>> d7173e25
    |
 LL |         let x = 1;
    |             ^
